import { errors } from 'arsenal';
import routeGET from './routes/routeGET';
import routePUT from './routes/routePUT';
import routeDELETE from './routes/routeDELETE';
import routeHEAD from './routes/routeHEAD';
import routePOST from './routes/routePOST';
import routeOPTIONS from './routes/routeOPTIONS';
import routesUtils from './routes/routesUtils';
import routeWebsite from './routes/routeWebsite';
import utils from './utils';
import { healthcheckHandler } from './utilities/healthcheckHandler';
import _config from './Config';
import RedisClient from './RedisClient';
import StatsClient from './StatsClient';

const routeMap = {
    GET: routeGET,
    PUT: routePUT,
    POST: routePOST,
    DELETE: routeDELETE,
    HEAD: routeHEAD,
    OPTIONS: routeOPTIONS,
};

// redis client
let localCacheClient;
if (_config.localCache) {
    localCacheClient = new RedisClient(_config.localCache.host,
        _config.localCache.port);
}
// stats client
const STATS_INTERVAL = 5; // 5 seconds
const STATS_EXPIRY = 30; // 30 seconds
const statsClient = new StatsClient(localCacheClient, STATS_INTERVAL,
    STATS_EXPIRY);

function checkUnsuportedRoutes(req, res, log) {
    if (req.query.policy !== undefined ||
        req.query.tagging !== undefined) {
        return routesUtils.responseXMLBody(
            errors.NotImplemented, null, res, log);
    }
    const method = routeMap[req.method.toUpperCase()];
    if (method) {
        return method(req, res, log, statsClient);
    }
    return routesUtils.responseXMLBody(errors.MethodNotAllowed, null, res, log);
}

export default function routes(req, res, logger) {
    const clientInfo = {
        clientIP: req.socket.remoteAddress,
        clientPort: req.socket.remotePort,
        httpMethod: req.method,
        httpURL: req.url,
    };

    const log = logger.newRequestLogger();
    log.info('received request', clientInfo);

    log.end().addDefaultFields(clientInfo);

    if (req.url === '/_/healthcheck') {
        return healthcheckHandler(clientInfo.clientIP, false, req, res, log,
            statsClient);
    } else if (req.url === '/_/healthcheck/deep') {
        return healthcheckHandler(clientInfo.clientIP, true, req, res, log);
    }
    // report new request for stats
    statsClient.reportNewRequest();

    try {
        utils.normalizeRequest(req);
    } catch (err) {
        log.trace('could not normalize request', { error: err.stack });
        return routesUtils.responseXMLBody(
            errors.InvalidURI, undefined, res, log);
    }

    log.addDefaultFields({
        bucketName: req.bucketName,
        objectKey: req.objectKey,
        bytesReceived: req.parsedContentLength || 0,
        bodyLength: parseInt(req.headers['content-length'], 10) || 0,
    });
    // if empty name and request not a list Buckets
    if (!req.bucketName &&
      !(req.method.toUpperCase() === 'GET' && !req.objectKey)) {
        log.warn('empty bucket name', { method: 'routes' });
        const err = (req.method.toUpperCase() !== 'OPTIONS') ?
        errors.MethodNotAllowed : errors.AccessForbidden
                .customizeDescription('CORSResponse: Bucket not found');
        return routesUtils.responseXMLBody(err, undefined, res, log);
    }

    if (req.bucketName !== undefined &&
        utils.isValidBucketName(req.bucketName) === false) {
        log.warn('invalid bucket name', { bucketName: req.bucketName });
        return routesUtils.responseXMLBody(errors.InvalidBucketName,
            undefined, res, log);
    }

<<<<<<< HEAD
    // bucket website request
    if (_config.websiteEndpoints.indexOf(req.parsedHost) > -1) {
        return routeWebsite(req, res, log, statsClient);
=======
    if ((req.query.partNumber || req.query.uploadId)
        && req.objectKey === undefined) {
        return routesUtils.responseXMLBody(errors.InvalidRequest
            .customizeDescription('A key must be specified'),
                undefined, res, log);
>>>>>>> fec72c17
    }

    return checkUnsuportedRoutes(req, res, log);
}<|MERGE_RESOLUTION|>--- conflicted
+++ resolved
@@ -100,17 +100,16 @@
             undefined, res, log);
     }
 
-<<<<<<< HEAD
-    // bucket website request
-    if (_config.websiteEndpoints.indexOf(req.parsedHost) > -1) {
-        return routeWebsite(req, res, log, statsClient);
-=======
     if ((req.query.partNumber || req.query.uploadId)
         && req.objectKey === undefined) {
         return routesUtils.responseXMLBody(errors.InvalidRequest
             .customizeDescription('A key must be specified'),
                 undefined, res, log);
->>>>>>> fec72c17
+    }
+
+    // bucket website request
+    if (_config.websiteEndpoints.indexOf(req.parsedHost) > -1) {
+        return routeWebsite(req, res, log, statsClient);
     }
 
     return checkUnsuportedRoutes(req, res, log);
