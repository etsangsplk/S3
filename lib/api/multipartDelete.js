import async from 'async';
import { errors } from 'arsenal';

import collectCorsHeaders from '../utilities/collectCorsHeaders';
import constants from '../../constants';
import data from '../data/wrapper';
import services from '../services';
import { pushMetric } from '../utapi/utilities';

/**
 * multipartDelete - DELETE an open multipart upload from a bucket
 * @param  {AuthInfo} authInfo -Instance of AuthInfo class with requester's info
 * @param  {object} request - request object given by router,
 *                            includes normalized headers
 * @param  {object} log - the log request
 * @param  {function} callback - final callback to call with the
 *                          result and response headers
 * @return {undefined} calls callback from router
 * with err, result and responseMetaHeaders as arguments
 */
export default
function multipartDelete(authInfo, request, log, callback) {
    log.debug('processing request', { method: 'multipartDelete' });

    const bucketName = request.bucketName;
    const objectKey = request.objectKey;
    const uploadId = request.query.uploadId;
    const metadataValMPUparams = {
        authInfo,
        bucketName,
        objectKey,
        uploadId,
        requestType: 'deleteMPU',
        log,
    };
    // For validating the request at the destinationBucket level
    // params are the same as validating at the MPU level
    // but the requestType is the more general 'objectDelete'
    const metadataValParams = Object.assign({}, metadataValMPUparams);
    metadataValParams.requestType = 'objectPut';

    async.waterfall([
        function checkDestBucketVal(next) {
            services.metadataValidateAuthorization(metadataValParams,
                (err, destinationBucket) => {
                    if (err) {
                        return next(err, destinationBucket);
                    }
                    if (destinationBucket.policies) {
                        // TODO: Check bucket policies to see if user is granted
                        // permission or forbidden permission to take
                        // given action.
                        // If permitted, add 'bucketPolicyGoAhead'
                        // attribute to params for validating at MPU level.
                        // This is GH Issue#76
                        metadataValMPUparams.requestType =
                            'bucketPolicyGoAhead';
                    }
                    return next(null, destinationBucket);
                });
        },
<<<<<<< HEAD
        function checkMPUval(destBucket, next) {
            services.metadataValidateMultipart(metadataValParams,
                (err, mpuBucket, mpuOverviewArray) => {
                    if (err) {
                        return next(err, destBucket);
                    }
                    return next(err, mpuBucket, mpuOverviewArray, destBucket);
=======
        function checkMPUval(next) {
            services.metadataValidateMultipart(metadataValParams,
                (err, mpuBucket, mpuOverviewArray) => {
                    if (err === errors.NoSuchUpload) {
                        log.trace('did not find valid mpu with uploadId' +
                        `${uploadId}`, { method: 'multipartDelete' });
                        // TODO in rel/6.3 and later: return 404 if
                        // usEastBehavior is enabled in config
                        return callback();
                    }
                    return next(err, mpuBucket, mpuOverviewArray);
>>>>>>> 8364505a
                });
        },
        function getPartLocations(mpuBucket, mpuOverviewArray, destBucket,
            next) {
            services.getMPUparts(mpuBucket.getName(), uploadId, log,
                (err, result) => {
                    if (err) {
                        return next(err, destBucket);
                    }
                    const storedParts = result.Contents;
                    return next(null, mpuBucket, storedParts, destBucket);
                });
        },
        function deleteData(mpuBucket, storedParts, destBucket, next) {
            // The locations were sent to metadata as an array
            // under partLocations.  Pull the partLocations.
            let locations = storedParts.map(item => item.value.partLocations);
            if (locations.length === 0) {
                return next(null, mpuBucket, storedParts, destBucket);
            }
            // flatten the array
            locations = [].concat.apply([], locations);
            return async.eachLimit(locations, 5, (loc, cb) => {
                data.delete(loc, log, err => {
                    if (err) {
                        log.fatal('delete ObjectPart failed', { err });
                    }
                    cb();
                });
            }, () => next(null, mpuBucket, storedParts, destBucket));
        },
        function deleteMetadata(mpuBucket, storedParts, destBucket, next) {
            let splitter = constants.splitter;
            // BACKWARD: Remove to remove the old splitter
            if (mpuBucket.getMdBucketModelVersion() < 2) {
                splitter = constants.oldSplitter;
            }
            // Reconstruct mpuOverviewKey
            const mpuOverviewKey =
                `overview${splitter}${objectKey}${splitter}${uploadId}`;
            const keysToDelete = storedParts.map(item => item.key);
            keysToDelete.push(mpuOverviewKey);
            services.batchDeleteObjectMetadata(mpuBucket.getName(),
                keysToDelete, log, err => {
                    if (err) {
                        return next(err, destBucket);
                    }
                    pushMetric('abortMultipartUpload', log, {
                        authInfo,
                        bucket: bucketName,
                    });
                    return next(null, destBucket);
                });
        },
    ], (err, destinationBucket) => {
        const corsHeaders = collectCorsHeaders(request.headers.origin,
            request.method, destinationBucket);
        return callback(err, corsHeaders);
    });
}<|MERGE_RESOLUTION|>--- conflicted
+++ resolved
@@ -59,7 +59,6 @@
                     return next(null, destinationBucket);
                 });
         },
-<<<<<<< HEAD
         function checkMPUval(destBucket, next) {
             services.metadataValidateMultipart(metadataValParams,
                 (err, mpuBucket, mpuOverviewArray) => {
@@ -67,19 +66,6 @@
                         return next(err, destBucket);
                     }
                     return next(err, mpuBucket, mpuOverviewArray, destBucket);
-=======
-        function checkMPUval(next) {
-            services.metadataValidateMultipart(metadataValParams,
-                (err, mpuBucket, mpuOverviewArray) => {
-                    if (err === errors.NoSuchUpload) {
-                        log.trace('did not find valid mpu with uploadId' +
-                        `${uploadId}`, { method: 'multipartDelete' });
-                        // TODO in rel/6.3 and later: return 404 if
-                        // usEastBehavior is enabled in config
-                        return callback();
-                    }
-                    return next(err, mpuBucket, mpuOverviewArray);
->>>>>>> 8364505a
                 });
         },
         function getPartLocations(mpuBucket, mpuOverviewArray, destBucket,
@@ -137,6 +123,13 @@
     ], (err, destinationBucket) => {
         const corsHeaders = collectCorsHeaders(request.headers.origin,
             request.method, destinationBucket);
+        if (err === errors.NoSuchUpload) {
+            log.trace('did not find valid mpu with uploadId' +
+            `${uploadId}`, { method: 'multipartDelete' });
+            // TODO in rel/6.3 and later: return 404 if
+            // usEastBehavior is enabled in config
+            return callback(null, corsHeaders);
+        }
         return callback(err, corsHeaders);
     });
 }