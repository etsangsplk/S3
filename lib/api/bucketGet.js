--- conflicted
+++ resolved
@@ -48,12 +48,8 @@
         return callback(errors.InvalidArgument.customizeDescription('Invalid ' +
             'Encoding Method specified in Request'));
     }
-<<<<<<< HEAD
+    const escapeXmlFn = encoding === 'url' ? querystring.escape : escapeForXML;
     const requestMaxKeys = params['max-keys'] ?
-=======
-    const escapeXmlFn = encoding === 'url' ? querystring.escape : escapeForXML;
-    let maxKeys = params['max-keys'] ?
->>>>>>> 0b714bda
         Number.parseInt(params['max-keys'], 10) : 1000;
     if (Number.isNaN(requestMaxKeys) || requestMaxKeys < 0) {
         return callback(errors.InvalidArgument);
@@ -105,21 +101,13 @@
                 { tag: 'IsTruncated', value: isTruncated },
             ];
 
-<<<<<<< HEAD
-            xmlParams.forEach(param => {
-                if (param.value) {
-                    xml.push(`<${param.tag}>${param.value}</${param.tag}>`);
-                } else if (param.tag !== 'NextMarker' &&
-                           param.tag !== 'EncodingType' &&
-                           param.tag !== 'Delimiter') {
-                    xml.push(`<${param.tag}/>`);
-=======
             xmlParams.forEach(p => {
                 if (p.value) {
                     xml.push(`<${p.tag}>${escapeXmlFn(p.value)}</${p.tag}>`);
-                } else {
+                } else if (p.tag !== 'NextMarker' &&
+                           p.tag !== 'EncodingType' &&
+                           p.tag !== 'Delimiter') {
                     xml.push(`<${p.tag}/>`);
->>>>>>> 0b714bda
                 }
             });
 
