import { errors } from 'arsenal';

import api from '../api/api';
import routesUtils from './routesUtils';

const MAX_POST_LENGTH = 1024 * 1024; // 1 MB

/* eslint-disable no-param-reassign */
export default function routePOST(request, response, log) {
    log.debug('routing request', { method: 'routePOST' });

    const invalidMultiObjectDelReq = request.query.delete !== undefined
        && request.bucketName === undefined;
    if (invalidMultiObjectDelReq) {
        return routesUtils.responseNoBody(errors.MethodNotAllowed, null,
            response, null, log);
    }

    request.post = '';

    const invalidInitiateMpuReq = request.query.uploads !== undefined
        && request.objectKey === undefined;
    const invalidCompleteMpuReq = request.query.uploadId !== undefined
        && request.objectKey === undefined;
    if (invalidInitiateMpuReq || invalidCompleteMpuReq) {
        return routesUtils.responseNoBody(errors.InvalidURI, null,
            response, null, log);
    }

    const post = [];
    let postLength = 0;
    request.on('data', chunk => {
        postLength += chunk.length;
        // Sanity check on post length
        if (postLength <= MAX_POST_LENGTH) {
            post.push(chunk);
        }
        return undefined;
    });

    request.on('end', () => {
        if (postLength > MAX_POST_LENGTH) {
            log.error('body length is too long for request type',
                { postLength });
            return routesUtils.responseXMLBody(errors.InvalidRequest, null,
                response, log);
        }
        // Convert array of post buffers into one string
        request.post = Buffer.concat(post, postLength).toString();

        // POST initiate multipart upload
        if (request.query.uploads !== undefined) {
<<<<<<< HEAD
            // POST multipart upload
            api.callApiMethod('initiateMultipartUpload', request, log,
                (err, result) =>
                    routesUtils.responseXMLBody(err, result, response, log));
        } else if (request.query.uploadId !== undefined) {
            // POST complete multipart upload
            api.callApiMethod('completeMultipartUpload', request, log,
                (err, result) =>
                    routesUtils.responseXMLBody(err, result, response, log));
        } else if (request.query.delete !== undefined) {
            // POST multiObjectDelete
            api.callApiMethod('multiObjectDelete', request, log,
                (err, xml) =>
                    routesUtils.responseXMLBody(err, xml, response, log));
        } else {
            routesUtils.responseNoBody(errors.NotImplemented, null, response,
                200, log);
=======
            return api.callApiMethod('initiateMultipartUpload', request, log,
                (err, result) => {
                    pushMetrics(err, log, utapi, 'initiateMultipartUpload',
                        request.bucketName);
                    return routesUtils.responseXMLBody(err, result, response,
                        log);
                });
        }

        // POST complete multipart upload
        if (request.query.uploadId !== undefined) {
            return api.callApiMethod('completeMultipartUpload', request, log,
                (err, result) => {
                    pushMetrics(err, log, utapi, 'completeMultipartUpload',
                        request.bucketName);
                    return routesUtils.responseXMLBody(err, result, response,
                        log);
                });
        }

        // POST multiObjectDelete
        if (request.query.delete !== undefined) {
            return api.callApiMethod('multiObjectDelete', request, log,
                (err, xml, totalDeletedContentLength, numOfObjects) => {
                    pushMetrics(err, log, utapi, 'multiObjectDelete',
                        request.bucketName, totalDeletedContentLength,
                        numOfObjects);
                    return routesUtils.responseXMLBody(err, xml, response,
                        log);
                });
>>>>>>> fec72c17
        }

        return routesUtils.responseNoBody(errors.NotImplemented, null, response,
                200, log);
    });
    return undefined;
}
/* eslint-enable no-param-reassign */<|MERGE_RESOLUTION|>--- conflicted
+++ resolved
@@ -50,56 +50,23 @@
 
         // POST initiate multipart upload
         if (request.query.uploads !== undefined) {
-<<<<<<< HEAD
-            // POST multipart upload
-            api.callApiMethod('initiateMultipartUpload', request, log,
+            return api.callApiMethod('initiateMultipartUpload', request, log,
                 (err, result) =>
                     routesUtils.responseXMLBody(err, result, response, log));
-        } else if (request.query.uploadId !== undefined) {
-            // POST complete multipart upload
-            api.callApiMethod('completeMultipartUpload', request, log,
-                (err, result) =>
-                    routesUtils.responseXMLBody(err, result, response, log));
-        } else if (request.query.delete !== undefined) {
-            // POST multiObjectDelete
-            api.callApiMethod('multiObjectDelete', request, log,
-                (err, xml) =>
-                    routesUtils.responseXMLBody(err, xml, response, log));
-        } else {
-            routesUtils.responseNoBody(errors.NotImplemented, null, response,
-                200, log);
-=======
-            return api.callApiMethod('initiateMultipartUpload', request, log,
-                (err, result) => {
-                    pushMetrics(err, log, utapi, 'initiateMultipartUpload',
-                        request.bucketName);
-                    return routesUtils.responseXMLBody(err, result, response,
-                        log);
-                });
         }
 
         // POST complete multipart upload
         if (request.query.uploadId !== undefined) {
             return api.callApiMethod('completeMultipartUpload', request, log,
-                (err, result) => {
-                    pushMetrics(err, log, utapi, 'completeMultipartUpload',
-                        request.bucketName);
-                    return routesUtils.responseXMLBody(err, result, response,
-                        log);
-                });
+                (err, result) =>
+                    routesUtils.responseXMLBody(err, result, response, log));
         }
 
         // POST multiObjectDelete
         if (request.query.delete !== undefined) {
             return api.callApiMethod('multiObjectDelete', request, log,
-                (err, xml, totalDeletedContentLength, numOfObjects) => {
-                    pushMetrics(err, log, utapi, 'multiObjectDelete',
-                        request.bucketName, totalDeletedContentLength,
-                        numOfObjects);
-                    return routesUtils.responseXMLBody(err, xml, response,
-                        log);
-                });
->>>>>>> fec72c17
+                (err, xml) =>
+                    routesUtils.responseXMLBody(err, xml, response, log));
         }
 
         return routesUtils.responseNoBody(errors.NotImplemented, null, response,
