{
  "name": "s3",
  "version": "1.1.0",
  "description": "S3 connector",
  "main": "index.js",
  "engines": {
    "node": "~4.2.0"
  },
  "repository": "scality/S3",
  "keywords": [
    "s3",
    "cloud",
    "server"
  ],
  "author": "Giorgio Regni",
  "license": "Apache-2.0",
  "bugs": {
    "url": "https://github.com/scality/S3/issues"
  },
  "homepage": "https://github.com/scality/S3#readme",
  "dependencies": {
    "arsenal": "scality/Arsenal",
    "async": "~1.4.2",
    "babel-core": "^6.5.2",
    "babel-plugin-transform-es2015-destructuring": "^6.5.2",
    "babel-plugin-transform-es2015-modules-commonjs": "^6.5.2",
    "babel-plugin-transform-es2015-parameters": "^6.5.2",
    "bucketclient": "scality/bucketclient",
    "commander": "^2.9.0",
    "ioredis": "2.4.0",
    "level": "^1.4.0",
    "level-sublevel": "^6.5.4",
    "multilevel": "^7.3.0",
    "node-uuid": "^1.4.3",
    "ready-set-stream": "1.0.7",
    "sproxydclient": "scality/sproxydclient",
    "utapi": "scality/utapi",
    "utf8": "~2.1.1",
    "vaultclient": "scality/vaultclient",
    "werelogs": "scality/werelogs",
    "xml2js": "~0.4.16"
  },
  "optionalDependencies": {
    "ioctl": "2.0.0"
  },
  "devDependencies": {
    "aws-sdk": "^2.2.11",
    "babel-cli": "^6.2.0",
    "babel-eslint": "^6.0.0",
    "bluebird": "^3.3.1",
    "eslint": "^2.4.0",
    "eslint-config-airbnb": "^6.0.0",
    "eslint-config-scality": "scality/Guidelines",
    "istanbul": "1.0.0-alpha.2",
    "istanbul-api": "1.0.0-alpha.13",
    "lolex": "^1.4.0",
    "mocha": "^2.3.4",
    "mocha-junit-reporter": "1.11.1",
    "node-mocks-http": "^1.5.2",
    "s3blaster": "scality/s3blaster",
    "tv4": "^1.2.7",
    "zombie": "^5.0.5"
  },
  "scripts": {
    "ft_awssdk": "cd tests/functional/aws-node-sdk && npm test",
    "ft_s3cmd": "cd tests/functional/s3cmd && npm test",
    "ft_s3curl": "cd tests/functional/s3curl && npm test",
    "ft_test": "mocha tester.js --compilers js:babel-core/register",
    "init": "node init.js",
    "install_ft_deps": "npm install aws-sdk@2.2.11 bluebird@3.3.1 mocha@2.3.4 mocha-junit-reporter@1.11.1 tv4@1.2.7 zombie@5.0.5",
    "lint": "eslint $(git ls-files '*.js')",
    "lint_md": "mdlint $(git ls-files '*.md')",
    "mem_backend": "S3BACKEND=mem node index.js",
    "perf": "mocha --compilers js:babel-core/register tests/performance/s3standard.js",
    "start": "node init.js && node index.js",
    "start_utapi": "node utapiServer.js",
<<<<<<< HEAD
    "test": "S3BACKEND=mem mocha --compilers js:babel-core/register --recursive tests/unit && S3_CONFIG_FILE='./tests/unit/testConfigs/legacyTestConfig.json' S3BACKEND=mem mocha --compilers js:babel-core/register --recursive tests/unit",
=======
    "utapi_replay": "node utapiReplay.js",
    "test": "S3BACKEND=mem mocha --compilers js:babel-core/register --recursive tests/unit",
>>>>>>> e2a2574c
    "unit_coverage": "mkdir -p coverage/unit/ && S3BACKEND=mem MOCHA_FILE=$CIRCLE_TEST_REPORTS/unit/unit.xml istanbul cover --dir coverage/unit _mocha -- --compilers js:babel-core/register --reporter mocha-junit-reporter --recursive tests/unit"
  }
}<|MERGE_RESOLUTION|>--- conflicted
+++ resolved
@@ -74,12 +74,8 @@
     "perf": "mocha --compilers js:babel-core/register tests/performance/s3standard.js",
     "start": "node init.js && node index.js",
     "start_utapi": "node utapiServer.js",
-<<<<<<< HEAD
+    "utapi_replay": "node utapiReplay.js",
     "test": "S3BACKEND=mem mocha --compilers js:babel-core/register --recursive tests/unit && S3_CONFIG_FILE='./tests/unit/testConfigs/legacyTestConfig.json' S3BACKEND=mem mocha --compilers js:babel-core/register --recursive tests/unit",
-=======
-    "utapi_replay": "node utapiReplay.js",
-    "test": "S3BACKEND=mem mocha --compilers js:babel-core/register --recursive tests/unit",
->>>>>>> e2a2574c
     "unit_coverage": "mkdir -p coverage/unit/ && S3BACKEND=mem MOCHA_FILE=$CIRCLE_TEST_REPORTS/unit/unit.xml istanbul cover --dir coverage/unit _mocha -- --compilers js:babel-core/register --reporter mocha-junit-reporter --recursive tests/unit"
   }
 }